version: 2
jobs:
  build:
    working_directory: /go/src/github.com/Financial-Times/public-suggestions-api
    docker:
      - image: golang:1.10
        environment:
          GOPATH: /go
          CIRCLE_TEST_REPORTS: /tmp/test-results
          CIRCLE_COVERAGE_REPORT: /tmp/coverage-results
    steps:
      - checkout
      - run:
          name: External Dependencies
          command: |
            go get -u github.com/mattn/goveralls
            go get -u github.com/jstemmer/go-junit-report
            curl https://raw.githubusercontent.com/golang/dep/master/install.sh | sh
            go get -u github.com/haya14busa/goverage
      - run:
          name: Test Results
          command: |
            mkdir -p ${CIRCLE_TEST_REPORTS}
            mkdir -p ${CIRCLE_COVERAGE_REPORT}
      - run:
          name: Download vendored dependancies
          command: dep ensure -v -vendor-only
      - run:
          name: Go Build
          command: go build -v
      - run:
          name: Run Tests
          command: |
            go test -race -v ./... | /go/bin/go-junit-report > ${CIRCLE_TEST_REPORTS}/main.xml
            goverage -covermode=atomic -race -coverprofile=${CIRCLE_COVERAGE_REPORT}/coverage.out ./...
      - run:
          name: Upload Coverage
          command: /go/bin/goveralls -coverprofile=${CIRCLE_COVERAGE_REPORT}/coverage.out -service=circle-ci -repotoken=$COVERALLS_TOKEN
      - store_test_results:
          path: /tmp/test-results
  dockerfile:
    working_directory: /public-suggestions-api
    docker:
      - image: docker:17.09.0-git
    steps:
      - checkout
      - setup_docker_engine
      - run:
          name: Build Dockerfile
          command: docker build -t test/public-suggestions-api .
      - run:
          name: Run and Test Container
          command: |
            export CONTAINER_HASH=$(docker run -d -p 8080:8080 test/public-suggestions-api)
            docker exec ${CONTAINER_HASH} apk update
            docker exec ${CONTAINER_HASH} apk add curl
            docker exec ${CONTAINER_HASH} curl --retry-connrefused --retry 10 --retry-delay 3 http://localhost:8080/__health
            docker kill ${CONTAINER_HASH}
  dredd:
    working_directory: /go/src/github.com/Financial-Times/public-suggestions-api
    docker:
      - image: bankrs/golang-dredd:go1.8.3-dredd4.4.0
        environment:
          GOPATH: /go
          FALCON_SUGGESTION_API_BASE_URL: http://localhost:9000
<<<<<<< HEAD
          AUTHORS_SUGGESTION_API_BASE_URL: http://localhost:9000
          ONTOTEXT_SUGGESTION_API_BASE_URL: http://localhost:9000
          CONCEPT_CONCORDANCES_API_BASE_URL: http://localhost:9000
=======
          PUBLIC_THINGS_API_BASE_URL: http://localhost:9000
>>>>>>> 1b946ce8
      - image: peteclarkft/ersatz:stable
    steps:
      - checkout
      - run:
          name: External Dependencies
          command: |
            curl https://raw.githubusercontent.com/golang/dep/master/install.sh | sh
      - run:
          name: Download vendored dependancies
          command: dep ensure -v -vendor-only
      - run:
          name: Go Build
          command: go build -v
      - run:
          name: Dredd API Testing
          command: dredd

workflows:
  version: 2
  test-and-build-docker:
    jobs:
      - build
      - dredd
      - dockerfile:
          requires:
            - build<|MERGE_RESOLUTION|>--- conflicted
+++ resolved
@@ -63,13 +63,10 @@
         environment:
           GOPATH: /go
           FALCON_SUGGESTION_API_BASE_URL: http://localhost:9000
-<<<<<<< HEAD
           AUTHORS_SUGGESTION_API_BASE_URL: http://localhost:9000
           ONTOTEXT_SUGGESTION_API_BASE_URL: http://localhost:9000
           CONCEPT_CONCORDANCES_API_BASE_URL: http://localhost:9000
-=======
           PUBLIC_THINGS_API_BASE_URL: http://localhost:9000
->>>>>>> 1b946ce8
       - image: peteclarkft/ersatz:stable
     steps:
       - checkout
