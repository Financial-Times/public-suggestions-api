apiVersion: extensions/v1beta1
kind: Deployment
metadata:
  name: {{ .Values.service.name }}
  labels:
    chart: "{{ .Chart.Name | trunc 63 }}"
    chartVersion: "{{ .Chart.Version | trunc 63 }}"
    visualize: "true"
    app: {{ .Values.service.name }}
spec:
  replicas: {{ .Values.replicaCount }}
  selector:
    matchLabels:
      app: {{ .Values.service.name }}
  template:
    metadata:
      labels:
        app: {{ .Values.service.name }}
        visualize: "true"
    spec:
      affinity:
        podAntiAffinity:
          requiredDuringSchedulingIgnoredDuringExecution:
          - labelSelector:
              matchExpressions:
              - key: app
                operator: In
                values:
                - {{ .Values.service.name }}
            topologyKey: "kubernetes.io/hostname"
      containers:
      - name: {{ .Chart.Name }}
        image: "{{ .Values.image.repository }}:{{ .Chart.Version }}"
        imagePullPolicy: {{ .Values.image.pullPolicy }}
        env:
        - name: FALCON_SUGGESTION_API_BASE_URL
          value: "{{ .Values.env.FALCON_SUGGESTION_API_BASE_URL }}"
        - name: FALCON_SUGGESTION_ENDPOINT
          value: "{{ .Values.env.FALCON_SUGGESTION_ENDPOINT }}"
        - name: AUTHORS_SUGGESTION_API_BASE_URL
          value: "{{ .Values.env.AUTHORS_SUGGESTION_API_BASE_URL }}"
        - name: AUTHORS_SUGGESTION_ENDPOINT
          value: "{{ .Values.env.AUTHORS_SUGGESTION_ENDPOINT }}"
<<<<<<< HEAD
        - name: ONTOTEXT_SUGGESTION_API_BASE_URL
          value: "{{ .Values.env.ONTOTEXT_SUGGESTION_API_BASE_URL }}"
        - name: ONTOTEXT_SUGGESTION_ENDPOINT
          value: "{{ .Values.env.ONTOTEXT_SUGGESTION_ENDPOINT }}"
        - name: DEFAULT_SOURCE_PERSON
          value: "{{ .Values.env.DEFAULT_SOURCE_PERSON }}"
        - name: DEFAULT_SOURCE_ORGANISATIONS
          value: "{{ .Values.env.DEFAULT_SOURCE_ORGANISATIONS }}"
        - name: DEFAULT_SOURCE_LOCATIONS
          value: "{{ .Values.env.DEFAULT_SOURCE_LOCATIONS }}"
=======
        - name: CONCEPT_CONCORDANCES_API_BASE_URL
          value: "{{ .Values.env.CONCEPT_CONCORDANCES_API_BASE_URL }}"
        - name: CONCEPT_CONCORDANCES_ENDPOINT
          value: "{{ .Values.env.CONCEPT_CONCORDANCES_ENDPOINT }}"  
>>>>>>> d64b0416
        ports:
        - containerPort: 8080
        livenessProbe:
          tcpSocket:
            port: 8080
          initialDelaySeconds: 10
        readinessProbe:
          httpGet:
            path: "/__gtg"
            port: 8080
          initialDelaySeconds: 15
          periodSeconds: 30
          timeoutSeconds: 3
        resources:
{{ toYaml .Values.resources | indent 12 }}
<|MERGE_RESOLUTION|>--- conflicted
+++ resolved
@@ -41,7 +41,6 @@
           value: "{{ .Values.env.AUTHORS_SUGGESTION_API_BASE_URL }}"
         - name: AUTHORS_SUGGESTION_ENDPOINT
           value: "{{ .Values.env.AUTHORS_SUGGESTION_ENDPOINT }}"
-<<<<<<< HEAD
         - name: ONTOTEXT_SUGGESTION_API_BASE_URL
           value: "{{ .Values.env.ONTOTEXT_SUGGESTION_API_BASE_URL }}"
         - name: ONTOTEXT_SUGGESTION_ENDPOINT
@@ -52,12 +51,10 @@
           value: "{{ .Values.env.DEFAULT_SOURCE_ORGANISATIONS }}"
         - name: DEFAULT_SOURCE_LOCATIONS
           value: "{{ .Values.env.DEFAULT_SOURCE_LOCATIONS }}"
-=======
         - name: CONCEPT_CONCORDANCES_API_BASE_URL
           value: "{{ .Values.env.CONCEPT_CONCORDANCES_API_BASE_URL }}"
         - name: CONCEPT_CONCORDANCES_ENDPOINT
           value: "{{ .Values.env.CONCEPT_CONCORDANCES_ENDPOINT }}"  
->>>>>>> d64b0416
         ports:
         - containerPort: 8080
         livenessProbe:
