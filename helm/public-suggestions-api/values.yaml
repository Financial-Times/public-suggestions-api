--- conflicted
+++ resolved
@@ -17,15 +17,12 @@
 env:
   FALCON_SUGGESTION_API_BASE_URL: "" # This should be defined in the specific app-configs folder
   FALCON_SUGGESTION_ENDPOINT: "" # This should be defined in the specific app-configs folder
-<<<<<<< HEAD
   AUTHORS_SUGGESTION_API_BASE_URL: "" # This should be defined in the specific app-configs folder
   AUTHORS_SUGGESTION_ENDPOINT: "" # This should be defined in the specific app-configs folder
   ONTOTEXT_SUGGESTION_API_BASE_URL: "" # This should be defined in the specific app-configs folder
   ONTOTEXT_SUGGESTION_ENDPOINT: "" # This should be defined in the specific app-configs folder
+  PUBLIC_THINGS_API_BASE_URL: "" # This should be defined in the specific app-configs folder
+  PUBLIC_THINGS_ENDPOINT: "" # This should be defined in the specific app-configs folder
   DEFAULT_SOURCE_PERSON: "" # This should be defined in the specific app-configs folder
   DEFAULT_SOURCE_ORGANISATIONS: "" # This should be defined in the specific app-configs folder
-  DEFAULT_SOURCE_LOCATIONS: "" # This should be defined in the specific app-configs folder
-=======
-  PUBLIC_THINGS_API_BASE_URL: "" # This should be defined in the specific app-configs folder
-  PUBLIC_THINGS_ENDPOINT: "" # This should be defined in the specific app-configs folder
->>>>>>> 1b946ce8
+  DEFAULT_SOURCE_LOCATIONS: "" # This should be defined in the specific app-configs folder