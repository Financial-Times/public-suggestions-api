--- conflicted
+++ resolved
@@ -14,17 +14,10 @@
 )
 
 const (
-<<<<<<< HEAD
 	personType    = "http://www.ft.com/ontology/person/Person"
 	hasAuthor     = "http://www.ft.com/ontology/annotation/hasAuthor"
 	TmeSource     = "tme"
 	AuthorsSource = "authors"
-=======
-	personType = "http://www.ft.com/ontology/person/Person"
-	hasAuthor  = "http://www.ft.com/ontology/annotation/hasAuthor"
-	TmeSource  = "tme"
-	UppSource  = "upp"
->>>>>>> cfd4e392
 )
 
 var NoContentError = errors.New("Suggestion API returned HTTP 204")
@@ -41,16 +34,17 @@
 }
 
 type Suggester interface {
-	GetSuggestions(payload []byte, tid string) (SuggestionsResponse, error)
+	GetSuggestions(payload []byte, tid string, flags SourceFlags) (SuggestionsResponse, error)
+	GetName() string
 }
 
 type AggregateSuggester struct {
-	FalconSuggester  Suggester
-	AuthorsSuggester Suggester
+	Suggesters []Suggester
 }
 
 type SuggestionApi struct {
 	name               string
+	flag               string
 	apiBaseURL         string
 	suggestionEndpoint string
 	client             Client
@@ -58,7 +52,6 @@
 	failureImpact      string
 }
 
-<<<<<<< HEAD
 type FalconSuggester struct {
 	SuggestionApi
 }
@@ -67,8 +60,6 @@
 	SuggestionApi
 }
 
-=======
->>>>>>> cfd4e392
 type SuggestionsResponse struct {
 	Suggestions []Suggestion `json:"suggestions"`
 }
@@ -83,41 +74,35 @@
 }
 
 type SourceFlags struct {
-	AuthorsFlag string
-}
-
-func NewFalconSuggester(falconSuggestionApiBaseURL, falconSuggestionEndpoint string, client Client) *SuggestionApi {
-	return &SuggestionApi{
+	Flags []string
+}
+
+func NewFalconSuggester(falconSuggestionApiBaseURL, falconSuggestionEndpoint string, client Client) *FalconSuggester {
+	return &FalconSuggester{SuggestionApi{
 		apiBaseURL:         falconSuggestionApiBaseURL,
 		suggestionEndpoint: falconSuggestionEndpoint,
 		client:             client,
 		name:               "Falcon Suggestion API",
+		flag:               TmeSource,
 		systemId:           "falcon-suggestion-api",
 		failureImpact:      "Suggestions from TME won't work",
-	}
-}
-
-func NewAuthorsSuggester(authorsSuggestionApiBaseURL, authorsSuggestionEndpoint string, client Client) *SuggestionApi {
-	return &SuggestionApi{
+	}}
+}
+
+func NewAuthorsSuggester(authorsSuggestionApiBaseURL, authorsSuggestionEndpoint string, client Client) *AuthorsSuggester {
+	return &AuthorsSuggester{SuggestionApi{
 		apiBaseURL:         authorsSuggestionApiBaseURL,
 		suggestionEndpoint: authorsSuggestionEndpoint,
 		client:             client,
 		name:               "Authors Suggestion API",
+		flag:               AuthorsSource,
 		systemId:           "authors-suggestion-api",
 		failureImpact:      "Suggesting authors from Concept Search won't work",
-<<<<<<< HEAD
 	}}
 }
 
 func NewAggregateSuggester(suggesters ...Suggester) *AggregateSuggester {
 	return &AggregateSuggester{suggesters}
-=======
-	}
-}
-
-func NewAggregateSuggester(falconSuggester, authorsSuggester Suggester) *AggregateSuggester {
-	return &AggregateSuggester{FalconSuggester: falconSuggester, AuthorsSuggester: authorsSuggester}
->>>>>>> cfd4e392
 }
 
 func (suggester *AggregateSuggester) GetSuggestions(payload []byte, tid string, flags SourceFlags) SuggestionsResponse {
@@ -125,17 +110,8 @@
 	if err != nil {
 		data = payload
 	}
-
-	falconResp, err := suggester.FalconSuggester.GetSuggestions(data, tid)
-	if err != nil {
-		if err == NoContentError || err == BadRequestError {
-			log.WithTransactionID(tid).WithField("tid", tid).Warn(err.Error())
-		} else {
-			log.WithTransactionID(tid).WithField("tid", tid).WithError(err).Error("Error calling Falcon Suggestions API")
-		}
-	}
-
-<<<<<<< HEAD
+	var aggregateResp = SuggestionsResponse{Suggestions: make([]Suggestion, 0)}
+
 	var mutex = sync.Mutex{}
 	var wg = sync.WaitGroup{}
 
@@ -143,7 +119,7 @@
 	for key, suggesterDelegate := range suggester.Suggesters {
 		wg.Add(1)
 		go func(i int, delegate Suggester) {
-			resp, err := delegate.GetSuggestions(payload, tid, flags)
+			resp, err := delegate.GetSuggestions(data, tid, flags)
 			if err != nil {
 				if err == NoContentError || err == BadRequestError {
 					log.WithTransactionID(tid).WithField("tid", tid).Warn(err.Error())
@@ -162,41 +138,8 @@
 	for i := 0; i < len(suggester.Suggesters); i++ {
 		aggregateResp.Suggestions = append(aggregateResp.Suggestions, responseMap[i]...)
 	}
-=======
-	switch flags.AuthorsFlag {
-	case TmeSource:
-		if falconResp.Suggestions == nil {
-			falconResp.Suggestions = make([]Suggestion, 0)
-		}
-		return falconResp
-	case UppSource:
-		authorsResp, err := suggester.AuthorsSuggester.GetSuggestions(data, tid)
-		if err != nil {
-			if err == NoContentError || err == BadRequestError {
-				log.WithTransactionID(tid).WithField("tid", tid).Warn(err.Error())
-			} else {
-				log.WithTransactionID(tid).WithField("tid", tid).WithError(err).Error("Error calling Authors Suggestions API")
-			}
-		}
->>>>>>> cfd4e392
-
-		falconResp.Suggestions = filterOutAuthors(falconResp)
-
-		// return empty slice by default instead of nil/null suggestions response
-		var resp = SuggestionsResponse{
-			Suggestions: make([]Suggestion, 0, len(authorsResp.Suggestions)+len(falconResp.Suggestions)),
-		}
-
-		// merge results
-		resp.Suggestions = append(resp.Suggestions, authorsResp.Suggestions...)
-		resp.Suggestions = append(resp.Suggestions, falconResp.Suggestions...)
-		return resp
-	default:
-		log.WithTransactionID(tid).Error("Invalid authors flag")
-		return SuggestionsResponse{
-			Suggestions: make([]Suggestion, 0),
-		}
-	}
+
+	return aggregateResp
 }
 
 func filterOutAuthors(resp SuggestionsResponse) []Suggestion {
@@ -215,7 +158,22 @@
 	return !(value.SuggestionType == personType && value.Predicate == hasAuthor)
 }
 
-func (suggester *SuggestionApi) GetSuggestions(payload []byte, tid string) (SuggestionsResponse, error) {
+func (suggester *FalconSuggester) GetSuggestions(payload []byte, tid string, flags SourceFlags) (SuggestionsResponse, error) {
+	suggestions, err := suggester.SuggestionApi.GetSuggestions(payload, tid, flags)
+	if err != nil {
+		return suggestions, err
+	}
+	if flags.hasFlag(AuthorsSource) {
+		suggestions.Suggestions = filterOutAuthors(suggestions)
+	}
+	return suggestions, err
+}
+
+func (suggester *SuggestionApi) GetSuggestions(payload []byte, tid string, flags SourceFlags) (SuggestionsResponse, error) {
+	if !flags.hasFlag(suggester.flag) {
+		return SuggestionsResponse{make([]Suggestion, 0)}, nil
+	}
+
 	req, err := http.NewRequest("POST", suggester.apiBaseURL+suggester.suggestionEndpoint, bytes.NewReader(payload))
 	if err != nil {
 		return SuggestionsResponse{}, err
@@ -253,6 +211,10 @@
 		return SuggestionsResponse{}, err
 	}
 	return response, nil
+}
+
+func (suggester *SuggestionApi) GetName() string {
+	return suggester.name
 }
 
 func (suggester *SuggestionApi) Check() health.Check {
@@ -287,6 +249,7 @@
 	}
 	return fmt.Sprintf("%v is healthy", suggester.name), nil
 }
+
 func getXmlSuggestionRequestFromJson(jsonData []byte) ([]byte, error) {
 
 	var jsonInput JsonInput
