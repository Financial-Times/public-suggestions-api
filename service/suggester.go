--- conflicted
+++ resolved
@@ -81,16 +81,6 @@
 	GetName() string
 }
 
-<<<<<<< HEAD
-// -> set requestAnyway=true for ignoring the flag checks for that specific suggester
-=======
-type AggregateSuggester struct {
-	Suggesters      []Suggester
-	Concordance     *ConcordanceService
-	BroaderProvider *BroaderConceptsProvider
-}
-
->>>>>>> 1b946ce8
 type SuggestionApi struct {
 	name                 string
 	sourceName           string
@@ -175,7 +165,6 @@
 	}}
 }
 
-<<<<<<< HEAD
 func NewOntotextSuggester(ontotextSuggestionApiBaseURL, ontotextSuggestionEndpoint string, client Client) *OntotextSuggester {
 	return &OntotextSuggester{SuggestionApi{
 		apiBaseURL:           ontotextSuggestionApiBaseURL,
@@ -187,183 +176,15 @@
 		systemId:             "ontotext-suggestion-api",
 		failureImpact:        "Suggesting locations, organisations and people from Ontotext won't work",
 	}}
-=======
-func NewConcordance(internalConcordancesApiBaseURL, internalConcordancesEndpoint string, client Client) *ConcordanceService {
-	return &ConcordanceService{
-		ConcordanceBaseURL:  internalConcordancesApiBaseURL,
-		ConcordanceEndpoint: internalConcordancesEndpoint,
-		Client:              client,
-		name:                "internal-concordances",
-		systemId:            "internal-concordances",
-		failureImpact:       "Suggestions won't work",
-	}
-}
-
-func NewAggregateSuggester(concordance *ConcordanceService, broaderConceptsProvider *BroaderConceptsProvider, suggesters ...Suggester) *AggregateSuggester {
-	return &AggregateSuggester{
-		Suggesters:      suggesters,
-		Concordance:     concordance,
-		BroaderProvider: broaderConceptsProvider,
-	}
->>>>>>> 1b946ce8
 }
 
 func (suggester *SuggestionApi) GetSuggestions(payload []byte, tid string, flags SourceFlags) (SuggestionsResponse, error) {
 	if flags.Debug != "" {
 		log.WithTransactionID(tid).WithField("Flags", flags.Flags).Infof("%s called", suggester.GetName())
 	}
-<<<<<<< HEAD
 	if !flags.hasFlag(suggester.sourceName, suggester.targetedConceptTypes) {
 		if flags.Debug != "" {
 			log.WithTransactionID(tid).WithField("Flags", flags.Flags).Infof("%s skipped because of the flags", suggester.GetName())
-=======
-	if err != nil {
-		data = payload
-	}
-	var aggregateResp = SuggestionsResponse{Suggestions: make([]Suggestion, 0)}
-
-	var mutex = sync.Mutex{}
-	var wg = sync.WaitGroup{}
-
-	var responseMap = map[int][]Suggestion{}
-	for key, suggesterDelegate := range suggester.Suggesters {
-		wg.Add(1)
-		go func(i int, delegate Suggester) {
-			resp, err := delegate.GetSuggestions(data, tid, flags)
-			if err != nil {
-				if err == NoContentError || err == BadRequestError {
-					log.WithTransactionID(tid).WithField("tid", tid).Warn(err.Error())
-				} else {
-					log.WithTransactionID(tid).WithField("tid", tid).WithError(err).Errorf("Error calling %v", delegate.GetName())
-				}
-			}
-			mutex.Lock()
-			responseMap[i] = resp.Suggestions
-			mutex.Unlock()
-			wg.Done()
-		}(key, suggesterDelegate)
-	}
-	wg.Wait()
-
-	// preserve results order
-	for i := 0; i < len(suggester.Suggesters); i++ {
-		aggregateResp.Suggestions = append(aggregateResp.Suggestions, responseMap[i]...)
-	}
-
-	withoutDeprecated, err := suggester.filterByInternalConcordances(aggregateResp, tid, flags.Debug)
-	if err != nil {
-		return withoutDeprecated, err
-	}
-
-	results, err := suggester.BroaderProvider.excludeBroaderConceptsFromResponse(withoutDeprecated, tid, flags.Debug)
-	if err != nil {
-		log.WithError(err).Warn("Couldn't exclude broader concepts. Response might contain broader concepts as well")
-	} else {
-		withoutDeprecated = results
-	}
-
-	return withoutDeprecated, nil
-}
-
-func getXmlSuggestionRequestFromJson(jsonData []byte) ([]byte, error) {
-
-	var jsonInput JsonInput
-
-	err := json.Unmarshal(jsonData, &jsonInput)
-	if err != nil {
-		return nil, err
-	}
-
-	jsonInput.Byline = TransformText(jsonInput.Byline,
-		HtmlEntityTransformer,
-		TagsRemover,
-		OuterSpaceTrimmer,
-		DuplicateWhiteSpaceRemover,
-	)
-	jsonInput.Body = TransformText(jsonInput.Body,
-		PullTagTransformer,
-		WebPullTagTransformer,
-		TableTagTransformer,
-		PromoBoxTagTransformer,
-		WebInlinePictureTagTransformer,
-		HtmlEntityTransformer,
-		TagsRemover,
-		OuterSpaceTrimmer,
-		DuplicateWhiteSpaceRemover,
-	)
-	jsonInput.Headline = TransformText(jsonInput.Headline,
-		HtmlEntityTransformer,
-		TagsRemover,
-		OuterSpaceTrimmer,
-		DuplicateWhiteSpaceRemover,
-	)
-
-	data, err := json.Marshal(jsonInput)
-	if err != nil {
-		return nil, err
-	}
-
-	return data, nil
-}
-
-func (suggester *AggregateSuggester) filterByInternalConcordances(s SuggestionsResponse, tid string, debugFlag string) (SuggestionsResponse, error) {
-	if debugFlag != "" {
-		log.WithTransactionID(tid).WithField("debug", debugFlag).Info("Calling internal concordances")
-	}
-	var filtered = SuggestionsResponse{Suggestions: make([]Suggestion, 0)}
-	var concorded ConcordanceResponse
-	if len(s.Suggestions) == 0 {
-		log.WithTransactionID(tid).Info("No suggestions for calling internal concordances!")
-		return filtered, nil
-	}
-
-	req, err := http.NewRequest("GET", suggester.Concordance.ConcordanceBaseURL+suggester.Concordance.ConcordanceEndpoint, nil)
-	if err != nil {
-		return filtered, err
-	}
-
-	queryParams := req.URL.Query()
-
-	for _, suggestion := range s.Suggestions {
-		queryParams.Add(reqParamName, fp.Base(suggestion.Concept.ID))
-	}
-
-	queryParams.Add("include_deprecated", "false")
-
-	req.URL.RawQuery = queryParams.Encode()
-
-	req.Header.Add("User-Agent", "UPP public-suggestions-api")
-	req.Header.Add("X-Request-Id", tid)
-	if debugFlag != "" {
-		req.Header.Add("debug", debugFlag)
-	}
-
-	resp, err := suggester.Concordance.Client.Do(req)
-	if err != nil {
-		return filtered, err
-	}
-	defer resp.Body.Close()
-
-	body, err := ioutil.ReadAll(resp.Body)
-	if err != nil {
-		return filtered, err
-	}
-
-	err = json.Unmarshal(body, &concorded)
-	if err != nil {
-		return filtered, err
-	}
-
-	for id, c := range concorded.Concepts {
-		for _, suggestion := range s.Suggestions {
-			if id == fp.Base(suggestion.Concept.ID) {
-				filtered.Suggestions = append(filtered.Suggestions, Suggestion{
-					Predicate: suggestion.Predicate,
-					Concept:   c,
-				})
-				break
-			}
->>>>>>> 1b946ce8
 		}
 		return SuggestionsResponse{make([]Suggestion, 0)}, nil
 	}
