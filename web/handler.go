--- conflicted
+++ resolved
@@ -48,7 +48,6 @@
 	}
 
 	defaultValues, err := prepareTypesSource(request, handler.Suggester.DefaultSource)
-	// sourceFlags, found, err := util.GetMultipleValueQueryParameter(request, "source", service.TmeSource, service.AuthorsSource)
 	if err != nil {
 		errMsg := fmt.Sprintf("source flag incorrectly set. Accepted values are: %s, %s", service.CesSource, service.TmeSource)
 		log.WithTransactionID(tid).WithError(err).Error(errMsg)
@@ -56,11 +55,8 @@
 		return
 	}
 
-<<<<<<< HEAD
 	suggestions, err := handler.Suggester.GetSuggestions(body, tid, service.SourceFlags{Flags: defaultValues, Debug: debug})
-=======
-	suggestions, err := handler.Suggester.GetSuggestions(body, tid, service.SourceFlags{Flags: sourceFlags, Debug: debug})
->>>>>>> d64b0416
+
 	if err != nil {
 		errMsg := "aggregating suggestions failed!"
 		log.WithTransactionID(tid).WithError(err).Error(errMsg)
